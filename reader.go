--- conflicted
+++ resolved
@@ -34,15 +34,7 @@
 	Read() (*Block, error)
 }
 
-<<<<<<< HEAD
-type BlockReaderFactory interface {
-	New(reader io.Reader) (BlockReader, error)
-}
-
-type BlockReaderFactoryFunc func(reader io.Reader) (BlockReader, error)
-
-func (f BlockReaderFactoryFunc) New(reader io.Reader) (BlockReader, error) {
-	return f(reader)
+type BlockReaderFactory func(reader io.Reader) (BlockReader, error)
 }
 
 var _ BlockReader = (*DBinBlockReader)(nil)
@@ -93,8 +85,4 @@
 	}
 
 	// In all other cases, we are in an error path
-	return nil, fmt.Errorf("failed reading next dbin message: %s", err)
-}
-=======
-type BlockReaderFactory func(reader io.Reader) (BlockReader, error)
->>>>>>> d845387d
+	return nil, fmt.Errorf("failed reading next dbin message: %s", err)